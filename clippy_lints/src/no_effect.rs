use clippy_utils::diagnostics::{span_lint_hir, span_lint_hir_and_then};
use clippy_utils::source::SpanRangeExt;
use clippy_utils::ty::has_drop;
use clippy_utils::{
    in_automatically_derived, is_inside_always_const_context, is_lint_allowed, path_to_local, peel_blocks,
};
use rustc_errors::Applicability;
use rustc_hir::def::{DefKind, Res};
use rustc_hir::{
    is_range_literal, BinOpKind, BlockCheckMode, Expr, ExprKind, HirId, HirIdMap, ItemKind, LocalSource, Node, PatKind,
    Stmt, StmtKind, UnsafeSource,
};
use rustc_infer::infer::TyCtxtInferExt as _;
use rustc_lint::{LateContext, LateLintPass, LintContext};
use rustc_middle::lint::in_external_macro;
use rustc_session::impl_lint_pass;
use rustc_span::Span;
use rustc_trait_selection::error_reporting::InferCtxtErrorExt;
use std::ops::Deref;

declare_clippy_lint! {
    /// ### What it does
    /// Checks for statements which have no effect.
    ///
    /// ### Why is this bad?
    /// Unlike dead code, these statements are actually
    /// executed. However, as they have no effect, all they do is make the code less
    /// readable.
    ///
    /// ### Example
    /// ```no_run
    /// 0;
    /// ```
    #[clippy::version = "pre 1.29.0"]
    pub NO_EFFECT,
    complexity,
    "statements with no effect"
}

declare_clippy_lint! {
    /// ### What it does
    /// Checks for binding to underscore prefixed variable without side-effects.
    ///
    /// ### Why is this bad?
    /// Unlike dead code, these bindings are actually
    /// executed. However, as they have no effect and shouldn't be used further on, all they
    /// do is make the code less readable.
    ///
    /// ### Example
    /// ```rust,ignore
    /// let _i_serve_no_purpose = 1;
    /// ```
    #[clippy::version = "1.58.0"]
    pub NO_EFFECT_UNDERSCORE_BINDING,
    pedantic,
    "binding to `_` prefixed variable with no side-effect"
}

declare_clippy_lint! {
    /// ### What it does
    /// Checks for expression statements that can be reduced to a
    /// sub-expression.
    ///
    /// ### Why is this bad?
    /// Expressions by themselves often have no side-effects.
    /// Having such expressions reduces readability.
    ///
    /// ### Example
    /// ```rust,ignore
    /// compute_array()[0];
    /// ```
    #[clippy::version = "pre 1.29.0"]
    pub UNNECESSARY_OPERATION,
    complexity,
    "outer expressions with no effect"
}

#[derive(Default)]
pub struct NoEffect {
    underscore_bindings: HirIdMap<Span>,
    local_bindings: Vec<Vec<HirId>>,
}

impl_lint_pass!(NoEffect => [NO_EFFECT, UNNECESSARY_OPERATION, NO_EFFECT_UNDERSCORE_BINDING]);

impl<'tcx> LateLintPass<'tcx> for NoEffect {
    fn check_stmt(&mut self, cx: &LateContext<'tcx>, stmt: &'tcx Stmt<'_>) {
        if self.check_no_effect(cx, stmt) {
            return;
        }
        check_unnecessary_operation(cx, stmt);
    }

    fn check_block(&mut self, _: &LateContext<'tcx>, _: &'tcx rustc_hir::Block<'tcx>) {
        self.local_bindings.push(Vec::default());
    }

    fn check_block_post(&mut self, cx: &LateContext<'tcx>, _: &'tcx rustc_hir::Block<'tcx>) {
        for hir_id in self.local_bindings.pop().unwrap() {
            if let Some(span) = self.underscore_bindings.swap_remove(&hir_id) {
                span_lint_hir(
                    cx,
                    NO_EFFECT_UNDERSCORE_BINDING,
                    hir_id,
                    span,
                    "binding to `_` prefixed variable with no side-effect",
                );
            }
        }
    }

    fn check_expr(&mut self, _: &LateContext<'tcx>, expr: &'tcx Expr<'tcx>) {
        if let Some(def_id) = path_to_local(expr) {
            self.underscore_bindings.swap_remove(&def_id);
        }
    }
}

impl NoEffect {
    fn check_no_effect(&mut self, cx: &LateContext<'_>, stmt: &Stmt<'_>) -> bool {
        if let StmtKind::Semi(expr) = stmt.kind {
            // Covered by rustc `path_statements` lint
            if matches!(expr.kind, ExprKind::Path(_)) {
                return true;
            }

            if expr.span.from_expansion() {
                return false;
            }
            let expr = peel_blocks(expr);

            if is_operator_overridden(cx, expr) {
                // Return `true`, to prevent `check_unnecessary_operation` from
                // linting on this statement as well.
                return true;
            }
            if has_no_effect(cx, expr) {
                span_lint_hir_and_then(
                    cx,
                    NO_EFFECT,
                    expr.hir_id,
                    stmt.span,
                    "statement with no effect",
                    |diag| {
                        for parent in cx.tcx.hir().parent_iter(stmt.hir_id) {
                            if let Node::Item(item) = parent.1
                                && let ItemKind::Fn(..) = item.kind
                                && let Node::Block(block) = cx.tcx.parent_hir_node(stmt.hir_id)
                                && let [.., final_stmt] = block.stmts
                                && final_stmt.hir_id == stmt.hir_id
                            {
                                let expr_ty = cx.typeck_results().expr_ty(expr);
                                let mut ret_ty = cx
                                    .tcx
                                    .fn_sig(item.owner_id)
                                    .instantiate_identity()
                                    .output()
                                    .skip_binder();

                                // Remove `impl Future<Output = T>` to get `T`
                                if cx.tcx.ty_is_opaque_future(ret_ty)
                                    && let Some(true_ret_ty) =
                                        cx.tcx.infer_ctxt().build().err_ctxt().get_impl_future_output_ty(ret_ty)
                                {
                                    ret_ty = true_ret_ty;
                                }

                                if !ret_ty.is_unit() && ret_ty == expr_ty {
                                    diag.span_suggestion(
                                        stmt.span.shrink_to_lo(),
                                        "did you mean to return it?",
                                        "return ",
                                        Applicability::MaybeIncorrect,
                                    );
                                }
                            }
                        }
                    },
                );
                return true;
            }
        } else if let StmtKind::Let(local) = stmt.kind {
            if !is_lint_allowed(cx, NO_EFFECT_UNDERSCORE_BINDING, local.hir_id)
                && !matches!(local.source, LocalSource::AsyncFn)
                && let Some(init) = local.init
                && local.els.is_none()
                && !local.pat.span.from_expansion()
                && has_no_effect(cx, init)
                && let PatKind::Binding(_, hir_id, ident, _) = local.pat.kind
                && ident.name.to_ident_string().starts_with('_')
                && !in_automatically_derived(cx.tcx, local.hir_id)
            {
                if let Some(l) = self.local_bindings.last_mut() {
                    l.push(hir_id);
                    self.underscore_bindings.insert(hir_id, ident.span);
                }
                return true;
            }
        }
        false
    }
}

fn is_operator_overridden(cx: &LateContext<'_>, expr: &Expr<'_>) -> bool {
    // It's very hard or impossible to check whether overridden operator have side-effect this lint.
    // So, this function assume user-defined operator is overridden with an side-effect.
    // The definition of user-defined structure here is ADT-type,
    // Althrough this will weaken the ability of this lint, less error lint-fix happen.
    match expr.kind {
        ExprKind::Binary(..) | ExprKind::Unary(..) => {
            // No need to check type of `lhs` and `rhs`
            // because if the operator is overridden, at least one operand is ADT type

            // reference: rust/compiler/rustc_middle/src/ty/typeck_results.rs: `is_method_call`.
            // use this function to check whether operator is overridden in `ExprKind::{Binary, Unary}`.
            cx.typeck_results().is_method_call(expr)
        },
        _ => false,
    }
}

fn has_no_effect(cx: &LateContext<'_>, expr: &Expr<'_>) -> bool {
    match expr.kind {
        ExprKind::Lit(..) | ExprKind::Closure { .. } => true,
        ExprKind::Path(..) => !has_drop(cx, cx.typeck_results().expr_ty(expr)),
        ExprKind::Index(a, b, _) | ExprKind::Binary(_, a, b) => has_no_effect(cx, a) && has_no_effect(cx, b),
        ExprKind::Array(v) | ExprKind::Tup(v) => v.iter().all(|val| has_no_effect(cx, val)),
        ExprKind::Repeat(inner, _)
        | ExprKind::Cast(inner, _)
        | ExprKind::Type(inner, _)
        | ExprKind::Unary(_, inner)
        | ExprKind::Field(inner, _)
        | ExprKind::AddrOf(_, _, inner) => has_no_effect(cx, inner),
        ExprKind::Struct(_, fields, ref base) => {
            !has_drop(cx, cx.typeck_results().expr_ty(expr))
                && fields.iter().all(|field| has_no_effect(cx, field.expr))
                && base.as_ref().map_or(true, |base| has_no_effect(cx, base))
        },
        ExprKind::Call(callee, args) => {
            if let ExprKind::Path(ref qpath) = callee.kind {
                if cx.typeck_results().type_dependent_def(expr.hir_id).is_some() {
                    // type-dependent function call like `impl FnOnce for X`
                    return false;
                }
                let def_matched = matches!(
                    cx.qpath_res(qpath, callee.hir_id),
                    Res::Def(DefKind::Struct | DefKind::Variant | DefKind::Ctor(..), ..)
                );
                if def_matched || is_range_literal(expr) {
                    !has_drop(cx, cx.typeck_results().expr_ty(expr)) && args.iter().all(|arg| has_no_effect(cx, arg))
                } else {
                    false
                }
            } else {
                false
            }
        },
        _ => false,
    }
}

fn check_unnecessary_operation(cx: &LateContext<'_>, stmt: &Stmt<'_>) {
    if let StmtKind::Semi(expr) = stmt.kind
        && !in_external_macro(cx.sess(), stmt.span)
        && let ctxt = stmt.span.ctxt()
        && expr.span.ctxt() == ctxt
        && let Some(reduced) = reduce_expression(cx, expr)
        && reduced.iter().all(|e| e.span.ctxt() == ctxt)
    {
        if let ExprKind::Index(..) = &expr.kind {
            if !is_inside_always_const_context(cx.tcx, expr.hir_id)
                && let [arr, func] = &*reduced
                && let Some(arr) = arr.span.get_source_text(cx)
                && let Some(func) = func.span.get_source_text(cx)
            {
                span_lint_hir_and_then(
                    cx,
                    UNNECESSARY_OPERATION,
                    expr.hir_id,
                    stmt.span,
                    "unnecessary operation",
                    |diag| {
                        diag.span_suggestion(
                            stmt.span,
                            "statement can be written as",
                            format!("assert!({arr}.len() > {func});"),
                            Applicability::MaybeIncorrect,
                        );
                    },
                );
            }
<<<<<<< HEAD
            let snippet =
                if let (Some(arr), Some(func)) = (snippet_opt(cx, reduced[0].span), snippet_opt(cx, reduced[1].span)) {
                    format!("assert!({arr}.len() > {func});")
                } else {
                    return;
                };
            span_lint_hir_and_then(
                cx,
                UNNECESSARY_OPERATION,
                expr.hir_id,
                stmt.span,
                "unnecessary operation",
                |diag| {
                    diag.span_suggestion(
                        stmt.span,
                        "statement can be written as",
                        snippet,
                        Applicability::MaybeIncorrect,
                    );
                },
            );
=======
>>>>>>> 30e0b699
        } else {
            let mut snippet = String::new();
            for e in reduced {
                if let Some(snip) = e.span.get_source_text(cx) {
                    snippet.push_str(&snip);
                    snippet.push(';');
                } else {
                    return;
                }
            }
            span_lint_hir_and_then(
                cx,
                UNNECESSARY_OPERATION,
                expr.hir_id,
                stmt.span,
                "unnecessary operation",
                |diag| {
                    diag.span_suggestion(
                        stmt.span,
                        "statement can be reduced to",
                        snippet,
                        Applicability::MachineApplicable,
                    );
                },
            );
        }
    }
}

fn reduce_expression<'a>(cx: &LateContext<'_>, expr: &'a Expr<'a>) -> Option<Vec<&'a Expr<'a>>> {
    if expr.span.from_expansion() {
        return None;
    }
    match expr.kind {
        ExprKind::Index(a, b, _) => Some(vec![a, b]),
        ExprKind::Binary(ref binop, a, b) if binop.node != BinOpKind::And && binop.node != BinOpKind::Or => {
            Some(vec![a, b])
        },
        ExprKind::Array(v) | ExprKind::Tup(v) => Some(v.iter().collect()),
        ExprKind::Repeat(inner, _)
        | ExprKind::Cast(inner, _)
        | ExprKind::Type(inner, _)
        | ExprKind::Unary(_, inner)
        | ExprKind::Field(inner, _)
        | ExprKind::AddrOf(_, _, inner) => reduce_expression(cx, inner).or_else(|| Some(vec![inner])),
        ExprKind::Struct(_, fields, ref base) => {
            if has_drop(cx, cx.typeck_results().expr_ty(expr)) {
                None
            } else {
                Some(fields.iter().map(|f| &f.expr).chain(base).map(Deref::deref).collect())
            }
        },
        ExprKind::Call(callee, args) => {
            if let ExprKind::Path(ref qpath) = callee.kind {
                if cx.typeck_results().type_dependent_def(expr.hir_id).is_some() {
                    // type-dependent function call like `impl FnOnce for X`
                    return None;
                }
                let res = cx.qpath_res(qpath, callee.hir_id);
                match res {
                    Res::Def(DefKind::Struct | DefKind::Variant | DefKind::Ctor(..), ..)
                        if !has_drop(cx, cx.typeck_results().expr_ty(expr)) =>
                    {
                        Some(args.iter().collect())
                    },
                    _ => None,
                }
            } else {
                None
            }
        },
        ExprKind::Block(block, _) => {
            if block.stmts.is_empty() && !block.targeted_by_break {
                block.expr.as_ref().and_then(|e| {
                    match block.rules {
                        BlockCheckMode::UnsafeBlock(UnsafeSource::UserProvided) => None,
                        BlockCheckMode::DefaultBlock => Some(vec![&**e]),
                        // in case of compiler-inserted signaling blocks
                        BlockCheckMode::UnsafeBlock(_) => reduce_expression(cx, e),
                    }
                })
            } else {
                None
            }
        },
        _ => None,
    }
}<|MERGE_RESOLUTION|>--- conflicted
+++ resolved
@@ -289,30 +289,6 @@
                     },
                 );
             }
-<<<<<<< HEAD
-            let snippet =
-                if let (Some(arr), Some(func)) = (snippet_opt(cx, reduced[0].span), snippet_opt(cx, reduced[1].span)) {
-                    format!("assert!({arr}.len() > {func});")
-                } else {
-                    return;
-                };
-            span_lint_hir_and_then(
-                cx,
-                UNNECESSARY_OPERATION,
-                expr.hir_id,
-                stmt.span,
-                "unnecessary operation",
-                |diag| {
-                    diag.span_suggestion(
-                        stmt.span,
-                        "statement can be written as",
-                        snippet,
-                        Applicability::MaybeIncorrect,
-                    );
-                },
-            );
-=======
->>>>>>> 30e0b699
         } else {
             let mut snippet = String::new();
             for e in reduced {
