macro_rules! declare_deprecated_lint {
    (pub $name: ident, $_reason: expr) => {
        declare_lint!(pub $name, Allow, "deprecated lint")
    }
}

declare_deprecated_lint! {
    /// **What it does:** Nothing. This lint has been deprecated.
    ///
    /// **Deprecation reason:** This used to check for `assert!(a == b)` and recommend
    /// replacement with `assert_eq!(a, b)`, but this is no longer needed after RFC 2011.
    pub SHOULD_ASSERT_EQ,
    "`assert!()` will be more flexible with RFC 2011"
}

declare_deprecated_lint! {
    /// **What it does:** Nothing. This lint has been deprecated.
    ///
    /// **Deprecation reason:** This used to check for `Vec::extend`, which was slower than
    /// `Vec::extend_from_slice`. Thanks to specialization, this is no longer true.
    pub EXTEND_FROM_SLICE,
    "`.extend_from_slice(_)` is a faster way to extend a Vec by a slice"
}

declare_deprecated_lint! {
    /// **What it does:** Nothing. This lint has been deprecated.
    ///
    /// **Deprecation reason:** `Range::step_by(0)` used to be linted since it's
    /// an infinite iterator, which is better expressed by `iter::repeat`,
    /// but the method has been removed for `Iterator::step_by` which panics
    /// if given a zero
    pub RANGE_STEP_BY_ZERO,
    "`iterator.step_by(0)` panics nowadays"
}

declare_deprecated_lint! {
    /// **What it does:** Nothing. This lint has been deprecated.
    ///
    /// **Deprecation reason:** This used to check for `Vec::as_slice`, which was unstable with good
    /// stable alternatives. `Vec::as_slice` has now been stabilized.
    pub UNSTABLE_AS_SLICE,
    "`Vec::as_slice` has been stabilized in 1.7"
}

declare_deprecated_lint! {
    /// **What it does:** Nothing. This lint has been deprecated.
    ///
    /// **Deprecation reason:** This used to check for `Vec::as_mut_slice`, which was unstable with good
    /// stable alternatives. `Vec::as_mut_slice` has now been stabilized.
    pub UNSTABLE_AS_MUT_SLICE,
    "`Vec::as_mut_slice` has been stabilized in 1.7"
}

declare_deprecated_lint! {
    /// **What it does:** Nothing. This lint has been deprecated.
    ///
    /// **Deprecation reason:** This lint should never have applied to non-pointer types, as transmuting
    /// between non-pointer types of differing alignment is well-defined behavior (it's semantically
    /// equivalent to a memcpy). This lint has thus been refactored into two separate lints:
    /// cast_ptr_alignment and transmute_ptr_to_ptr.
    pub MISALIGNED_TRANSMUTE,
    "this lint has been split into cast_ptr_alignment and transmute_ptr_to_ptr"
}

declare_deprecated_lint! {
    /// **What it does:** Nothing. This lint has been deprecated.
    ///
    /// **Deprecation reason:** This lint is too subjective, not having a good reason for being in clippy.
    /// Additionally, compound assignment operators may be overloaded separately from their non-assigning
    /// counterparts, so this lint may suggest a change in behavior or the code may not compile.
    pub ASSIGN_OPS,
    "using compound assignment operators (e.g., `+=`) is harmless"
}

declare_deprecated_lint! {
    /// **What it does:** Nothing. This lint has been deprecated.
    ///
    /// **Deprecation reason:** The original rule will only lint for `if let`. After
    /// making it support to lint `match`, naming as `if let` is not suitable for it.
    /// So, this lint is deprecated.
    pub IF_LET_REDUNDANT_PATTERN_MATCHING,
    "this lint has been changed to redundant_pattern_matching"
}

declare_deprecated_lint! {
    /// **What it does:** Nothing. This lint has been deprecated.
    ///
    /// **Deprecation reason:** This lint used to suggest replacing `let mut vec =
    /// Vec::with_capacity(n); vec.set_len(n);` with `let vec = vec![0; n];`. The
    /// replacement has very different performance characteristics so the lint is
    /// deprecated.
    pub UNSAFE_VECTOR_INITIALIZATION,
    "the replacement suggested by this lint had substantially different behavior"
}

declare_deprecated_lint! {
    /// **What it does:** Nothing. This lint has been deprecated.
    ///
    /// **Deprecation reason:** This lint has been superseded by the warn-by-default
    /// `invalid_value` rustc lint.
    pub INVALID_REF,
    "superseded by rustc lint `invalid_value`"
}

declare_deprecated_lint! {
    /// **What it does:** Nothing. This lint has been deprecated.
    ///
    /// **Deprecation reason:** This lint has been superseded by #[must_use] in rustc.
    pub UNUSED_COLLECT,
    "`collect` has been marked as #[must_use] in rustc and that covers all cases of this lint"
}

declare_deprecated_lint! {
    /// **What it does:** Nothing. This lint has been deprecated.
    ///
    /// **Deprecation reason:** This lint has been uplifted to rustc and is now called
    /// `array_into_iter`.
    pub INTO_ITER_ON_ARRAY,
    "this lint has been uplifted to rustc and is now called `array_into_iter`"
}

declare_deprecated_lint! {
    /// **What it does:** Nothing. This lint has been deprecated.
    ///
    /// **Deprecation reason:** This lint has been uplifted to rustc and is now called
    /// `unused_labels`.
    pub UNUSED_LABEL,
    "this lint has been uplifted to rustc and is now called `unused_labels`"
}

declare_deprecated_lint! {
    /// **What it does:** Nothing. This lint has been deprecated.
    ///
    /// **Deprecation reason:** Associated-constants are now preferred.
    pub REPLACE_CONSTS,
    "associated-constants `MIN`/`MAX` of integers are preferred to `{min,max}_value()` and module constants"
}

declare_deprecated_lint! {
    /// **What it does:** Nothing. This lint has been deprecated.
    ///
    /// **Deprecation reason:** The regex! macro does not exist anymore.
    pub REGEX_MACRO,
    "the regex! macro has been removed from the regex crate in 2018"
}

declare_deprecated_lint! {
    /// **What it does:** Nothing. This lint has been deprecated.
    ///
    /// **Deprecation reason:** This lint has been uplifted to rustc and is now called
    /// `drop_bounds`.
    pub DROP_BOUNDS,
    "this lint has been uplifted to rustc and is now called `drop_bounds`"
}

declare_deprecated_lint! {
    /// **What it does:** Nothing. This lint has been deprecated.
    ///
    /// **Deprecation reason:** This lint has been uplifted to rustc and is now called
    /// `temporary_cstring_as_ptr`.
    pub TEMPORARY_CSTRING_AS_PTR,
    "this lint has been uplifted to rustc and is now called `temporary_cstring_as_ptr`"
}

declare_deprecated_lint! {
    /// **What it does:** Nothing. This lint has been deprecated.
    ///
    /// **Deprecation reason:** This lint has been uplifted to rustc and is now called
    /// `panic_fmt`.
    pub PANIC_PARAMS,
    "this lint has been uplifted to rustc and is now called `panic_fmt`"
}

declare_deprecated_lint! {
<<<<<<< HEAD
    /// **What it does:** Nothing. This lint has been deprecated.
    ///
    /// **Deprecation reason:** This lint has been integrated into the `unknown_lints`
    /// rustc lint.
    pub UNKNOWN_CLIPPY_LINTS,
    "this lint has been integrated into the `unknown_lints` rustc lint"
=======
    pub FIND_MAP,
    "this lint is replaced by `manual_find_map`, a more specific lint"
>>>>>>> 5db215bc
}<|MERGE_RESOLUTION|>--- conflicted
+++ resolved
@@ -172,15 +172,19 @@
 }
 
 declare_deprecated_lint! {
-<<<<<<< HEAD
     /// **What it does:** Nothing. This lint has been deprecated.
     ///
     /// **Deprecation reason:** This lint has been integrated into the `unknown_lints`
     /// rustc lint.
     pub UNKNOWN_CLIPPY_LINTS,
     "this lint has been integrated into the `unknown_lints` rustc lint"
-=======
+}
+
+declare_deprecated_lint! {
+    /// **What it does:** Nothing. This lint has been deprecated.
+    ///
+    /// **Deprecation reason:** This lint has been replaced by `manual_find_map`, a
+    /// more specific lint.
     pub FIND_MAP,
-    "this lint is replaced by `manual_find_map`, a more specific lint"
->>>>>>> 5db215bc
+    "this lint has been replaced by `manual_find_map`, a more specific lint"
 }