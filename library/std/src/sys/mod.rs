//! Platform-dependent platform abstraction.
//!
//! The `std::sys` module is the abstracted interface through which
//! `std` talks to the underlying operating system. It has different
//! implementations for different operating system families, today
//! just Unix and Windows, and initial support for Redox.
//!
//! The centralization of platform-specific code in this module is
//! enforced by the "platform abstraction layer" tidy script in
//! `tools/tidy/src/pal.rs`.
//!
//! This module is closely related to the platform-independent system
//! integration code in `std::sys_common`. See that module's
//! documentation for details.
//!
//! In the future it would be desirable for the independent
//! implementations of this module to be extracted to their own crates
//! that `std` can link to, thus enabling their implementation
//! out-of-tree via crate replacement. Though due to the complex
//! inter-dependencies within `std` that will be a challenging goal to
//! achieve.

#![allow(missing_debug_implementations)]

pub mod common;
mod personality;

cfg_if::cfg_if! {
    if #[cfg(unix)] {
        mod unix;
        pub use self::unix::*;
    } else if #[cfg(windows)] {
        mod windows;
        pub use self::windows::*;
    } else if #[cfg(target_os = "solid_asp3")] {
        mod solid;
        pub use self::solid::*;
    } else if #[cfg(target_os = "hermit")] {
        mod hermit;
        pub use self::hermit::*;
    } else if #[cfg(target_os = "wasi")] {
        mod wasi;
        pub use self::wasi::*;
    } else if #[cfg(target_family = "wasm")] {
        mod wasm;
        pub use self::wasm::*;
    } else if #[cfg(target_os = "xous")] {
        mod xous;
        pub use self::xous::*;
    } else if #[cfg(target_os = "uefi")] {
        mod uefi;
        pub use self::uefi::*;
    } else if #[cfg(all(target_vendor = "fortanix", target_env = "sgx"))] {
        mod sgx;
        pub use self::sgx::*;
<<<<<<< HEAD
    } else if #[cfg(target_os = "teeos")] {
        mod teeos;
        pub use self::teeos::*;
=======
    } else if #[cfg(target_os = "switch")] {
        mod switch;
        pub use self::switch::*;
>>>>>>> 648d3d23
    } else {
        mod unsupported;
        pub use self::unsupported::*;
    }
}

cfg_if::cfg_if! {
    // Fuchsia components default to full backtrace.
    if #[cfg(target_os = "fuchsia")] {
        pub const FULL_BACKTRACE_DEFAULT: bool = true;
    } else {
        pub const FULL_BACKTRACE_DEFAULT: bool = false;
    }
}

#[cfg(not(test))]
cfg_if::cfg_if! {
    if #[cfg(target_os = "android")] {
        pub use self::android::log2f32;
        pub use self::android::log2f64;
    } else {
        #[inline]
        pub fn log2f32(n: f32) -> f32 {
            unsafe { crate::intrinsics::log2f32(n) }
        }

        #[inline]
        pub fn log2f64(n: f64) -> f64 {
            unsafe { crate::intrinsics::log2f64(n) }
        }
    }
}

// Solaris/Illumos requires a wrapper around log, log2, and log10 functions
// because of their non-standard behavior (e.g., log(-n) returns -Inf instead
// of expected NaN).
#[cfg(not(test))]
#[cfg(any(target_os = "solaris", target_os = "illumos"))]
#[inline]
pub fn log_wrapper<F: Fn(f64) -> f64>(n: f64, log_fn: F) -> f64 {
    if n.is_finite() {
        if n > 0.0 {
            log_fn(n)
        } else if n == 0.0 {
            f64::NEG_INFINITY // log(0) = -Inf
        } else {
            f64::NAN // log(-n) = NaN
        }
    } else if n.is_nan() {
        n // log(NaN) = NaN
    } else if n > 0.0 {
        n // log(Inf) = Inf
    } else {
        f64::NAN // log(-Inf) = NaN
    }
}

#[cfg(not(test))]
#[cfg(not(any(target_os = "solaris", target_os = "illumos")))]
#[inline]
pub fn log_wrapper<F: Fn(f64) -> f64>(n: f64, log_fn: F) -> f64 {
    log_fn(n)
}

#[cfg(not(target_os = "uefi"))]
pub type RawOsError = i32;<|MERGE_RESOLUTION|>--- conflicted
+++ resolved
@@ -53,15 +53,12 @@
     } else if #[cfg(all(target_vendor = "fortanix", target_env = "sgx"))] {
         mod sgx;
         pub use self::sgx::*;
-<<<<<<< HEAD
     } else if #[cfg(target_os = "teeos")] {
         mod teeos;
         pub use self::teeos::*;
-=======
     } else if #[cfg(target_os = "switch")] {
         mod switch;
         pub use self::switch::*;
->>>>>>> 648d3d23
     } else {
         mod unsupported;
         pub use self::unsupported::*;
