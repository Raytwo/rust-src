//! Platform-independent platform abstraction
//!
//! This is the platform-independent portion of the standard library's
//! platform abstraction layer, whereas `std::sys` is the
//! platform-specific portion.
//!
//! The relationship between `std::sys_common`, `std::sys` and the
//! rest of `std` is complex, with dependencies going in all
//! directions: `std` depending on `sys_common`, `sys_common`
//! depending on `sys`, and `sys` depending on `sys_common` and `std`.
//! This is because `sys_common` not only contains platform-independent code,
//! but also code that is shared between the different platforms in `sys`.
//! Ideally all that shared code should be moved to `sys::common`,
//! and the dependencies between `std`, `sys_common` and `sys` all would form a dag.
//! Progress on this is tracked in #84187.

#![allow(missing_docs)]
#![allow(missing_debug_implementations)]

#[cfg(test)]
mod tests;

pub mod backtrace;
pub mod fs;
pub mod io;
pub mod lazy_box;
pub mod memchr;
pub mod once;
pub mod process;
pub mod thread;
pub mod thread_info;
pub mod thread_local_dtor;
pub mod thread_parking;
pub mod wstr;
pub mod wtf8;

cfg_if::cfg_if! {
    if #[cfg(target_os = "windows")] {
        pub use crate::sys::thread_local_key;
    } else {
        pub mod thread_local_key;
    }
}

<<<<<<< HEAD
cfg_if::cfg_if! {
    if #[cfg(any(
        all(unix, not(target_os = "l4re")),
        windows,
        target_os = "hermit",
        target_os = "solid_asp3"
    ))] {
        pub mod net;
    } else {
        pub use crate::sys::net;
    }
}
=======
// cfg_if::cfg_if! {
//     if #[cfg(any(target_os = "l4re",
//                  feature = "restricted-std",
//                  all(target_family = "wasm", not(target_os = "emscripten")),
//                  all(target_vendor = "fortanix", target_env = "sgx")))] {
//         pub use crate::sys::net;
//     } else {
//         pub mod net;
//     }
// }

pub mod net;
>>>>>>> 648d3d23

// common error constructors

/// A trait for viewing representations from std types
#[doc(hidden)]
pub trait AsInner<Inner: ?Sized> {
    fn as_inner(&self) -> &Inner;
}

/// A trait for viewing representations from std types
#[doc(hidden)]
pub trait AsInnerMut<Inner: ?Sized> {
    fn as_inner_mut(&mut self) -> &mut Inner;
}

/// A trait for extracting representations from std types
#[doc(hidden)]
pub trait IntoInner<Inner> {
    fn into_inner(self) -> Inner;
}

/// A trait for creating std types from internal representations
#[doc(hidden)]
pub trait FromInner<Inner> {
    fn from_inner(inner: Inner) -> Self;
}

// Computes (value*numer)/denom without overflow, as long as both
// (numer*denom) and the overall result fit into i64 (which is the case
// for our time conversions).
#[allow(dead_code)] // not used on all platforms
pub fn mul_div_u64(value: u64, numer: u64, denom: u64) -> u64 {
    let q = value / denom;
    let r = value % denom;
    // Decompose value as (value/denom*denom + value%denom),
    // substitute into (value*numer)/denom and simplify.
    // r < denom, so (denom*numer) is the upper bound of (r*numer)
    q * numer + r * numer / denom
}<|MERGE_RESOLUTION|>--- conflicted
+++ resolved
@@ -42,20 +42,6 @@
     }
 }
 
-<<<<<<< HEAD
-cfg_if::cfg_if! {
-    if #[cfg(any(
-        all(unix, not(target_os = "l4re")),
-        windows,
-        target_os = "hermit",
-        target_os = "solid_asp3"
-    ))] {
-        pub mod net;
-    } else {
-        pub use crate::sys::net;
-    }
-}
-=======
 // cfg_if::cfg_if! {
 //     if #[cfg(any(target_os = "l4re",
 //                  feature = "restricted-std",
@@ -68,7 +54,6 @@
 // }
 
 pub mod net;
->>>>>>> 648d3d23
 
 // common error constructors
 
