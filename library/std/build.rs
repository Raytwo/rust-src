--- conflicted
+++ resolved
@@ -29,11 +29,8 @@
         || target.contains("asmjs")
         || target.contains("espidf")
         || target.contains("solid")
-<<<<<<< HEAD
         || target.contains("switch")
-=======
         || target.contains("nintendo-3ds")
->>>>>>> 15fc228d
     {
         // These platforms don't have any special requirements.
     } else {
