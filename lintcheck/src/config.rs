use clap::Parser;
use std::{num::NonZeroUsize, path::PathBuf};

<<<<<<< HEAD
fn get_clap_config() -> ArgMatches {
    Command::new("lintcheck")
        .about("run clippy on a set of crates and check output")
        .args([
            Arg::new("only")
                .action(ArgAction::Set)
                .value_name("CRATE")
                .long("only")
                .help("Only process a single crate of the list"),
            Arg::new("crates-toml")
                .action(ArgAction::Set)
                .value_name("CRATES-SOURCES-TOML-PATH")
                .long("crates-toml")
                .help("Set the path for a crates.toml where lintcheck should read the sources from"),
            Arg::new("threads")
                .action(ArgAction::Set)
                .value_name("N")
                .value_parser(clap::value_parser!(usize))
                .short('j')
                .long("jobs")
                .help("Number of threads to use, 0 automatic choice"),
            Arg::new("fix")
                .long("fix")
                .help("Runs cargo clippy --fix and checks if all suggestions apply"),
            Arg::new("filter")
                .long("filter")
                .action(ArgAction::Append)
                .value_name("clippy_lint_name")
                .help("Apply a filter to only collect specified lints, this also overrides `allow` attributes"),
            Arg::new("markdown")
                .long("markdown")
                .help("Change the reports table to use markdown links"),
            Arg::new("recursive")
                .long("recursive")
                .help("Run clippy on the dependencies of crates specified in crates-toml")
                .conflicts_with("threads")
                .conflicts_with("fix"),
        ])
        .get_matches()
}

#[derive(Debug, Clone)]
=======
#[derive(Clone, Debug, Parser)]
>>>>>>> 9074da0b
pub(crate) struct LintcheckConfig {
    /// Number of threads to use (default: all unless --fix or --recursive)
    #[clap(
        long = "jobs",
        short = 'j',
        value_name = "N",
        default_value_t = 0,
        hide_default_value = true
    )]
    pub max_jobs: usize,
    /// Set the path for a crates.toml where lintcheck should read the sources from
    #[clap(
        long = "crates-toml",
        value_name = "CRATES-SOURCES-TOML-PATH",
        default_value = "lintcheck/lintcheck_crates.toml",
        hide_default_value = true,
        env = "LINTCHECK_TOML",
        hide_env = true
    )]
    pub sources_toml_path: PathBuf,
    /// File to save the clippy lint results here
    #[clap(skip = "")]
    pub lintcheck_results_path: PathBuf, // Overridden in new()
    /// Only process a single crate on the list
    #[clap(long, value_name = "CRATE")]
    pub only: Option<String>,
    /// Runs cargo clippy --fix and checks if all suggestions apply
    #[clap(long, conflicts_with("max_jobs"))]
    pub fix: bool,
    /// Apply a filter to only collect specified lints, this also overrides `allow` attributes
    #[clap(long = "filter", value_name = "clippy_lint_name", use_value_delimiter = true)]
    pub lint_filter: Vec<String>,
    /// Change the reports table to use markdown links
    #[clap(long)]
    pub markdown: bool,
    /// Run clippy on the dependencies of crates specified in crates-toml
    #[clap(long, conflicts_with("max_jobs"))]
    pub recursive: bool,
}

impl LintcheckConfig {
    pub fn new() -> Self {
        let mut config = LintcheckConfig::parse();

        // for the path where we save the lint results, get the filename without extension (so for
        // wasd.toml, use "wasd"...)
        let filename: PathBuf = config.sources_toml_path.file_stem().unwrap().into();
        config.lintcheck_results_path = PathBuf::from(format!(
            "lintcheck-logs/{}_logs.{}",
            filename.display(),
            if config.markdown { "md" } else { "txt" }
        ));

        // look at the --threads arg, if 0 is passed, use the threads count
        if config.max_jobs == 0 {
            config.max_jobs = if config.fix || config.recursive {
                1
            } else {
                std::thread::available_parallelism().map_or(1, NonZeroUsize::get)
            };
        };

        for lint_name in &mut config.lint_filter {
            *lint_name = format!(
                "clippy::{}",
                lint_name
                    .strip_prefix("clippy::")
                    .unwrap_or(lint_name)
                    .replace('_', "-")
            );
        }

        config
    }
}<|MERGE_RESOLUTION|>--- conflicted
+++ resolved
@@ -1,52 +1,7 @@
 use clap::Parser;
 use std::{num::NonZeroUsize, path::PathBuf};
 
-<<<<<<< HEAD
-fn get_clap_config() -> ArgMatches {
-    Command::new("lintcheck")
-        .about("run clippy on a set of crates and check output")
-        .args([
-            Arg::new("only")
-                .action(ArgAction::Set)
-                .value_name("CRATE")
-                .long("only")
-                .help("Only process a single crate of the list"),
-            Arg::new("crates-toml")
-                .action(ArgAction::Set)
-                .value_name("CRATES-SOURCES-TOML-PATH")
-                .long("crates-toml")
-                .help("Set the path for a crates.toml where lintcheck should read the sources from"),
-            Arg::new("threads")
-                .action(ArgAction::Set)
-                .value_name("N")
-                .value_parser(clap::value_parser!(usize))
-                .short('j')
-                .long("jobs")
-                .help("Number of threads to use, 0 automatic choice"),
-            Arg::new("fix")
-                .long("fix")
-                .help("Runs cargo clippy --fix and checks if all suggestions apply"),
-            Arg::new("filter")
-                .long("filter")
-                .action(ArgAction::Append)
-                .value_name("clippy_lint_name")
-                .help("Apply a filter to only collect specified lints, this also overrides `allow` attributes"),
-            Arg::new("markdown")
-                .long("markdown")
-                .help("Change the reports table to use markdown links"),
-            Arg::new("recursive")
-                .long("recursive")
-                .help("Run clippy on the dependencies of crates specified in crates-toml")
-                .conflicts_with("threads")
-                .conflicts_with("fix"),
-        ])
-        .get_matches()
-}
-
-#[derive(Debug, Clone)]
-=======
 #[derive(Clone, Debug, Parser)]
->>>>>>> 9074da0b
 pub(crate) struct LintcheckConfig {
     /// Number of threads to use (default: all unless --fix or --recursive)
     #[clap(
