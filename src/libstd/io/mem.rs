// Copyright 2013 The Rust Project Developers. See the COPYRIGHT
// file at the top-level directory of this distribution and at
// http://rust-lang.org/COPYRIGHT.
//
// Licensed under the Apache License, Version 2.0 <LICENSE-APACHE or
// http://www.apache.org/licenses/LICENSE-2.0> or the MIT license
// <LICENSE-MIT or http://opensource.org/licenses/MIT>, at your
// option. This file may not be copied, modified, or distributed
// except according to those terms.
//
// ignore-lexer-test FIXME #15679

//! Readers and Writers for in-memory buffers

#![allow(deprecated)]

use cmp::min;
use option::Option::None;
use result::Result::{Err, Ok};
use io;
use io::{Reader, Writer, Seek, Buffer, IoError, SeekStyle, IoResult};
use slice::{mod, AsSlice, SliceExt};
use vec::Vec;

const BUF_CAPACITY: uint = 128;

fn combine(seek: SeekStyle, cur: uint, end: uint, offset: i64) -> IoResult<u64> {
    // compute offset as signed and clamp to prevent overflow
    let pos = match seek {
        io::SeekSet => 0,
        io::SeekEnd => end,
        io::SeekCur => cur,
    } as i64;

    if offset + pos < 0 {
        Err(IoError {
            kind: io::InvalidInput,
            desc: "invalid seek to a negative offset",
            detail: None
        })
    } else {
        Ok((offset + pos) as u64)
    }
}

impl Writer for Vec<u8> {
    #[inline]
    fn write(&mut self, buf: &[u8]) -> IoResult<()> {
        self.push_all(buf);
        Ok(())
    }
}

/// Writes to an owned, growable byte vector
///
/// # Example
///
/// ```rust
/// # #![allow(unused_must_use)]
/// use std::io::MemWriter;
///
/// let mut w = MemWriter::new();
/// w.write(&[0, 1, 2]);
///
/// assert_eq!(w.into_inner(), vec!(0, 1, 2));
/// ```
#[deprecated = "use the Vec<u8> Writer implementation directly"]
#[deriving(Clone)]
pub struct MemWriter {
    buf: Vec<u8>,
}

impl MemWriter {
    /// Create a new `MemWriter`.
    #[inline]
    pub fn new() -> MemWriter {
        MemWriter::with_capacity(BUF_CAPACITY)
    }
    /// Create a new `MemWriter`, allocating at least `n` bytes for
    /// the internal buffer.
    #[inline]
    pub fn with_capacity(n: uint) -> MemWriter {
        MemWriter::from_vec(Vec::with_capacity(n))
    }
    /// Create a new `MemWriter` that will append to an existing `Vec`.
    #[inline]
    pub fn from_vec(buf: Vec<u8>) -> MemWriter {
        MemWriter { buf: buf }
    }

    /// Acquires an immutable reference to the underlying buffer of this
    /// `MemWriter`.
    #[inline]
    pub fn get_ref<'a>(&'a self) -> &'a [u8] { self.buf.as_slice() }

    /// Unwraps this `MemWriter`, returning the underlying buffer
    #[inline]
    pub fn into_inner(self) -> Vec<u8> { self.buf }

    /// Deprecated, use into_inner() instead
    #[deprecated = "renamed to into_inner()"]
    pub fn unwrap(self) -> Vec<u8> { self.into_inner() }
}

impl Writer for MemWriter {
    #[inline]
    fn write(&mut self, buf: &[u8]) -> IoResult<()> {
        self.buf.push_all(buf);
        Ok(())
    }
}

/// Reads from an owned byte vector
///
/// # Example
///
/// ```rust
/// # #![allow(unused_must_use)]
/// use std::io::MemReader;
///
/// let mut r = MemReader::new(vec!(0, 1, 2));
///
/// assert_eq!(r.read_to_end().unwrap(), vec!(0, 1, 2));
/// ```
pub struct MemReader {
    buf: Vec<u8>,
    pos: uint
}

impl MemReader {
    /// Creates a new `MemReader` which will read the buffer given. The buffer
    /// can be re-acquired through `unwrap`
    #[inline]
    pub fn new(buf: Vec<u8>) -> MemReader {
        MemReader {
            buf: buf,
            pos: 0
        }
    }

    /// Tests whether this reader has read all bytes in its buffer.
    ///
    /// If `true`, then this will no longer return bytes from `read`.
    #[inline]
    pub fn eof(&self) -> bool { self.pos >= self.buf.len() }

    /// Acquires an immutable reference to the underlying buffer of this
    /// `MemReader`.
    ///
    /// No method is exposed for acquiring a mutable reference to the buffer
    /// because it could corrupt the state of this `MemReader`.
    #[inline]
    pub fn get_ref<'a>(&'a self) -> &'a [u8] { self.buf.as_slice() }

    /// Unwraps this `MemReader`, returning the underlying buffer
    #[inline]
    pub fn into_inner(self) -> Vec<u8> { self.buf }

    /// Deprecated, use into_inner() instead
    #[deprecated = "renamed to into_inner()"]
    pub fn unwrap(self) -> Vec<u8> { self.into_inner() }
}

impl Reader for MemReader {
    #[inline]
    fn read(&mut self, buf: &mut [u8]) -> IoResult<uint> {
        if self.eof() { return Err(io::standard_error(io::EndOfFile)) }

        let write_len = min(buf.len(), self.buf.len() - self.pos);
        {
            let input = self.buf[self.pos.. self.pos + write_len];
            let output = buf.slice_to_mut(write_len);
            assert_eq!(input.len(), output.len());
            slice::bytes::copy_memory(output, input);
        }
        self.pos += write_len;
        assert!(self.pos <= self.buf.len());

        return Ok(write_len);
    }
}

impl Seek for MemReader {
    #[inline]
    fn tell(&self) -> IoResult<u64> { Ok(self.pos as u64) }

    #[inline]
    fn seek(&mut self, pos: i64, style: SeekStyle) -> IoResult<()> {
        let new = try!(combine(style, self.pos, self.buf.len(), pos));
        self.pos = new as uint;
        Ok(())
    }
}

impl Buffer for MemReader {
    #[inline]
    fn fill_buf<'a>(&'a mut self) -> IoResult<&'a [u8]> {
        if self.pos < self.buf.len() {
            Ok(self.buf[self.pos..])
        } else {
            Err(io::standard_error(io::EndOfFile))
        }
    }

    #[inline]
    fn consume(&mut self, amt: uint) { self.pos += amt; }
}

impl<'a> Reader for &'a [u8] {
    #[inline]
    fn read(&mut self, buf: &mut [u8]) -> IoResult<uint> {
        if self.is_empty() { return Err(io::standard_error(io::EndOfFile)); }

        let write_len = min(buf.len(), self.len());
        {
            let input = self[..write_len];
            let output = buf.slice_to_mut(write_len);
            slice::bytes::copy_memory(output, input);
        }

        *self = self.slice_from(write_len);

        Ok(write_len)
    }
}

impl<'a> Buffer for &'a [u8] {
    #[inline]
    fn fill_buf(&mut self) -> IoResult<&[u8]> {
        if self.is_empty() {
            Err(io::standard_error(io::EndOfFile))
        } else {
            Ok(*self)
        }
    }

    #[inline]
    fn consume(&mut self, amt: uint) {
        *self = self[amt..];
    }
}


/// Writes to a fixed-size byte slice
///
/// If a write will not fit in the buffer, it returns an error and does not
/// write any data.
///
/// # Example
///
/// ```rust
/// # #![allow(unused_must_use)]
/// use std::io::BufWriter;
///
/// let mut buf = [0; 4];
/// {
///     let mut w = BufWriter::new(&mut buf);
///     w.write(&[0, 1, 2]);
/// }
/// assert!(buf == [0, 1, 2, 0]);
/// ```
pub struct BufWriter<'a> {
    buf: &'a mut [u8],
    pos: uint
}

impl<'a> BufWriter<'a> {
    /// Creates a new `BufWriter` which will wrap the specified buffer. The
    /// writer initially starts at position 0.
    #[inline]
    pub fn new(buf: &'a mut [u8]) -> BufWriter<'a> {
        BufWriter {
            buf: buf,
            pos: 0
        }
    }
}

impl<'a> Writer for BufWriter<'a> {
    #[inline]
    fn write(&mut self, src: &[u8]) -> IoResult<()> {
        let dst = self.buf.slice_from_mut(self.pos);
        let dst_len = dst.len();

        if dst_len == 0 {
            return Err(io::standard_error(io::EndOfFile));
        }

        let src_len = src.len();

        if dst_len >= src_len {
            slice::bytes::copy_memory(dst, src);

            self.pos += src_len;

            Ok(())
        } else {
            slice::bytes::copy_memory(dst, src[..dst_len]);

            self.pos += dst_len;

            Err(io::standard_error(io::ShortWrite(dst_len)))
        }
    }
}

impl<'a> Seek for BufWriter<'a> {
    #[inline]
    fn tell(&self) -> IoResult<u64> { Ok(self.pos as u64) }

    #[inline]
    fn seek(&mut self, pos: i64, style: SeekStyle) -> IoResult<()> {
        let new = try!(combine(style, self.pos, self.buf.len(), pos));
        self.pos = min(new as uint, self.buf.len());
        Ok(())
    }
}

/// Reads from a fixed-size byte slice
///
/// # Example
///
/// ```rust
/// # #![allow(unused_must_use)]
/// use std::io::BufReader;
///
/// let buf = [0, 1, 2, 3];
/// let mut r = BufReader::new(&buf);
///
/// assert_eq!(r.read_to_end().unwrap(), vec![0, 1, 2, 3]);
/// ```
pub struct BufReader<'a> {
    buf: &'a [u8],
    pos: uint
}

impl<'a> BufReader<'a> {
    /// Creates a new buffered reader which will read the specified buffer
    #[inline]
    pub fn new(buf: &'a [u8]) -> BufReader<'a> {
        BufReader {
            buf: buf,
            pos: 0
        }
    }

    /// Tests whether this reader has read all bytes in its buffer.
    ///
    /// If `true`, then this will no longer return bytes from `read`.
    #[inline]
    pub fn eof(&self) -> bool { self.pos >= self.buf.len() }
}

impl<'a> Reader for BufReader<'a> {
    #[inline]
    fn read(&mut self, buf: &mut [u8]) -> IoResult<uint> {
        if self.eof() { return Err(io::standard_error(io::EndOfFile)) }

        let write_len = min(buf.len(), self.buf.len() - self.pos);
        {
            let input = self.buf[self.pos.. self.pos + write_len];
            let output = buf.slice_to_mut(write_len);
            assert_eq!(input.len(), output.len());
            slice::bytes::copy_memory(output, input);
        }
        self.pos += write_len;
        assert!(self.pos <= self.buf.len());

        return Ok(write_len);
     }
}

impl<'a> Seek for BufReader<'a> {
    #[inline]
    fn tell(&self) -> IoResult<u64> { Ok(self.pos as u64) }

    #[inline]
    fn seek(&mut self, pos: i64, style: SeekStyle) -> IoResult<()> {
        let new = try!(combine(style, self.pos, self.buf.len(), pos));
        self.pos = new as uint;
        Ok(())
    }
}

impl<'a> Buffer for BufReader<'a> {
    #[inline]
    fn fill_buf(&mut self) -> IoResult<&[u8]> {
        if self.pos < self.buf.len() {
            Ok(self.buf[self.pos..])
        } else {
            Err(io::standard_error(io::EndOfFile))
        }
    }

    #[inline]
    fn consume(&mut self, amt: uint) { self.pos += amt; }
}

#[cfg(test)]
mod test {
    extern crate "test" as test_crate;
    use prelude::v1::*;

    use super::*;
<<<<<<< HEAD
    use io::{SeekSet, SeekCur, SeekEnd};
=======
>>>>>>> bc83a009
    use io;
    use io::{SeekSet, SeekCur, SeekEnd};
    use self::test_crate::Bencher;

    #[test]
    fn test_vec_writer() {
        let mut writer = Vec::new();
        writer.write(&[0]).unwrap();
        writer.write(&[1, 2, 3]).unwrap();
        writer.write(&[4, 5, 6, 7]).unwrap();
        let b: &[_] = &[0, 1, 2, 3, 4, 5, 6, 7];
        assert_eq!(writer.as_slice(), b);
    }

    #[test]
    fn test_mem_writer() {
        let mut writer = MemWriter::new();
        writer.write(&[0]).unwrap();
        writer.write(&[1, 2, 3]).unwrap();
        writer.write(&[4, 5, 6, 7]).unwrap();
        let b: &[_] = &[0, 1, 2, 3, 4, 5, 6, 7];
        assert_eq!(writer.get_ref(), b);
    }

    #[test]
    fn test_buf_writer() {
        let mut buf = [0 as u8; 9];
        {
            let mut writer = BufWriter::new(&mut buf);
            assert_eq!(writer.tell(), Ok(0));
            writer.write(&[0]).unwrap();
            assert_eq!(writer.tell(), Ok(1));
            writer.write(&[1, 2, 3]).unwrap();
            writer.write(&[4, 5, 6, 7]).unwrap();
            assert_eq!(writer.tell(), Ok(8));
            writer.write(&[]).unwrap();
            assert_eq!(writer.tell(), Ok(8));

            assert_eq!(writer.write(&[8, 9]).unwrap_err().kind, io::ShortWrite(1));
            assert_eq!(writer.write(&[10]).unwrap_err().kind, io::EndOfFile);
        }
        let b: &[_] = &[0, 1, 2, 3, 4, 5, 6, 7, 8];
        assert_eq!(buf, b);
    }

    #[test]
    fn test_buf_writer_seek() {
        let mut buf = [0 as u8; 8];
        {
            let mut writer = BufWriter::new(&mut buf);
            assert_eq!(writer.tell(), Ok(0));
            writer.write(&[1]).unwrap();
            assert_eq!(writer.tell(), Ok(1));

            writer.seek(2, SeekSet).unwrap();
            assert_eq!(writer.tell(), Ok(2));
            writer.write(&[2]).unwrap();
            assert_eq!(writer.tell(), Ok(3));

            writer.seek(-2, SeekCur).unwrap();
            assert_eq!(writer.tell(), Ok(1));
            writer.write(&[3]).unwrap();
            assert_eq!(writer.tell(), Ok(2));

            writer.seek(-1, SeekEnd).unwrap();
            assert_eq!(writer.tell(), Ok(7));
            writer.write(&[4]).unwrap();
            assert_eq!(writer.tell(), Ok(8));

        }
        let b: &[_] = &[1, 3, 2, 0, 0, 0, 0, 4];
        assert_eq!(buf, b);
    }

    #[test]
    fn test_buf_writer_error() {
        let mut buf = [0 as u8; 2];
        let mut writer = BufWriter::new(&mut buf);
        writer.write(&[0]).unwrap();

        match writer.write(&[0, 0]) {
            Ok(..) => panic!(),
            Err(e) => assert_eq!(e.kind, io::ShortWrite(1)),
        }
    }

    #[test]
    fn test_mem_reader() {
        let mut reader = MemReader::new(vec!(0, 1, 2, 3, 4, 5, 6, 7));
        let mut buf = [];
        assert_eq!(reader.read(&mut buf), Ok(0));
        assert_eq!(reader.tell(), Ok(0));
        let mut buf = [0];
        assert_eq!(reader.read(&mut buf), Ok(1));
        assert_eq!(reader.tell(), Ok(1));
        let b: &[_] = &[0];
        assert_eq!(buf, b);
        let mut buf = [0; 4];
        assert_eq!(reader.read(&mut buf), Ok(4));
        assert_eq!(reader.tell(), Ok(5));
        let b: &[_] = &[1, 2, 3, 4];
        assert_eq!(buf, b);
        assert_eq!(reader.read(&mut buf), Ok(3));
        let b: &[_] = &[5, 6, 7];
        assert_eq!(buf[0..3], b);
        assert!(reader.read(&mut buf).is_err());
        let mut reader = MemReader::new(vec!(0, 1, 2, 3, 4, 5, 6, 7));
        assert_eq!(reader.read_until(3).unwrap(), vec!(0, 1, 2, 3));
        assert_eq!(reader.read_until(3).unwrap(), vec!(4, 5, 6, 7));
        assert!(reader.read(&mut buf).is_err());
    }

    #[test]
    fn test_slice_reader() {
        let in_buf = vec![0, 1, 2, 3, 4, 5, 6, 7];
        let mut reader = &mut in_buf.as_slice();
        let mut buf = [];
        assert_eq!(reader.read(&mut buf), Ok(0));
        let mut buf = [0];
        assert_eq!(reader.read(&mut buf), Ok(1));
        assert_eq!(reader.len(), 7);
        let b: &[_] = &[0];
        assert_eq!(buf.as_slice(), b);
        let mut buf = [0; 4];
        assert_eq!(reader.read(&mut buf), Ok(4));
        assert_eq!(reader.len(), 3);
        let b: &[_] = &[1, 2, 3, 4];
        assert_eq!(buf.as_slice(), b);
        assert_eq!(reader.read(&mut buf), Ok(3));
        let b: &[_] = &[5, 6, 7];
        assert_eq!(buf[0..3], b);
        assert!(reader.read(&mut buf).is_err());
        let mut reader = &mut in_buf.as_slice();
        assert_eq!(reader.read_until(3).unwrap(), vec!(0, 1, 2, 3));
        assert_eq!(reader.read_until(3).unwrap(), vec!(4, 5, 6, 7));
        assert!(reader.read(&mut buf).is_err());
    }

    #[test]
    fn test_buf_reader() {
        let in_buf = vec![0, 1, 2, 3, 4, 5, 6, 7];
        let mut reader = BufReader::new(in_buf.as_slice());
        let mut buf = [];
        assert_eq!(reader.read(&mut buf), Ok(0));
        assert_eq!(reader.tell(), Ok(0));
        let mut buf = [0];
        assert_eq!(reader.read(&mut buf), Ok(1));
        assert_eq!(reader.tell(), Ok(1));
        let b: &[_] = &[0];
        assert_eq!(buf, b);
        let mut buf = [0; 4];
        assert_eq!(reader.read(&mut buf), Ok(4));
        assert_eq!(reader.tell(), Ok(5));
        let b: &[_] = &[1, 2, 3, 4];
        assert_eq!(buf, b);
        assert_eq!(reader.read(&mut buf), Ok(3));
        let b: &[_] = &[5, 6, 7];
        assert_eq!(buf[0..3], b);
        assert!(reader.read(&mut buf).is_err());
        let mut reader = BufReader::new(in_buf.as_slice());
        assert_eq!(reader.read_until(3).unwrap(), vec!(0, 1, 2, 3));
        assert_eq!(reader.read_until(3).unwrap(), vec!(4, 5, 6, 7));
        assert!(reader.read(&mut buf).is_err());
    }

    #[test]
    fn test_read_char() {
        let b = b"Vi\xE1\xBB\x87t";
        let mut r = BufReader::new(b);
        assert_eq!(r.read_char(), Ok('V'));
        assert_eq!(r.read_char(), Ok('i'));
        assert_eq!(r.read_char(), Ok('ệ'));
        assert_eq!(r.read_char(), Ok('t'));
        assert!(r.read_char().is_err());
    }

    #[test]
    fn test_read_bad_char() {
        let b = b"\x80";
        let mut r = BufReader::new(b);
        assert!(r.read_char().is_err());
    }

    #[test]
    fn test_write_strings() {
        let mut writer = MemWriter::new();
        writer.write_str("testing").unwrap();
        writer.write_line("testing").unwrap();
        writer.write_str("testing").unwrap();
        let mut r = BufReader::new(writer.get_ref());
        assert_eq!(r.read_to_string().unwrap(), "testingtesting\ntesting");
    }

    #[test]
    fn test_write_char() {
        let mut writer = MemWriter::new();
        writer.write_char('a').unwrap();
        writer.write_char('\n').unwrap();
        writer.write_char('ệ').unwrap();
        let mut r = BufReader::new(writer.get_ref());
        assert_eq!(r.read_to_string().unwrap(), "a\nệ");
    }

    #[test]
    fn test_read_whole_string_bad() {
        let buf = [0xff];
        let mut r = BufReader::new(&buf);
        match r.read_to_string() {
            Ok(..) => panic!(),
            Err(..) => {}
        }
    }

    #[test]
    fn seek_past_end() {
        let buf = [0xff];
        let mut r = BufReader::new(&buf);
        r.seek(10, SeekSet).unwrap();
        assert!(r.read(&mut []).is_err());

        let mut r = MemReader::new(vec!(10));
        r.seek(10, SeekSet).unwrap();
        assert!(r.read(&mut []).is_err());

        let mut buf = [0];
        let mut r = BufWriter::new(&mut buf);
        r.seek(10, SeekSet).unwrap();
        assert!(r.write(&[3]).is_err());
    }

    #[test]
    fn seek_before_0() {
        let buf = [0xff];
        let mut r = BufReader::new(&buf);
        assert!(r.seek(-1, SeekSet).is_err());

        let mut r = MemReader::new(vec!(10));
        assert!(r.seek(-1, SeekSet).is_err());

        let mut buf = [0];
        let mut r = BufWriter::new(&mut buf);
        assert!(r.seek(-1, SeekSet).is_err());
    }

    #[test]
    fn io_read_at_least() {
        let mut r = MemReader::new(vec![1, 2, 3, 4, 5, 6, 7, 8]);
        let mut buf = [0; 3];
        assert!(r.read_at_least(buf.len(), &mut buf).is_ok());
        let b: &[_] = &[1, 2, 3];
        assert_eq!(buf, b);
        assert!(r.read_at_least(0, buf.slice_to_mut(0)).is_ok());
        assert_eq!(buf, b);
        assert!(r.read_at_least(buf.len(), &mut buf).is_ok());
        let b: &[_] = &[4, 5, 6];
        assert_eq!(buf, b);
        assert!(r.read_at_least(buf.len(), &mut buf).is_err());
        let b: &[_] = &[7, 8, 6];
        assert_eq!(buf, b);
    }

    fn do_bench_mem_writer(b: &mut Bencher, times: uint, len: uint) {
        let src: Vec<u8> = Vec::from_elem(len, 5);

        b.bytes = (times * len) as u64;
        b.iter(|| {
            let mut wr = MemWriter::new();
            for _ in range(0, times) {
                wr.write(src.as_slice()).unwrap();
            }

            let v = wr.unwrap();
            assert_eq!(v.len(), times * len);
            assert!(v.iter().all(|x| *x == 5));
        });
    }

    #[bench]
    fn bench_mem_writer_001_0000(b: &mut Bencher) {
        do_bench_mem_writer(b, 1, 0)
    }

    #[bench]
    fn bench_mem_writer_001_0010(b: &mut Bencher) {
        do_bench_mem_writer(b, 1, 10)
    }

    #[bench]
    fn bench_mem_writer_001_0100(b: &mut Bencher) {
        do_bench_mem_writer(b, 1, 100)
    }

    #[bench]
    fn bench_mem_writer_001_1000(b: &mut Bencher) {
        do_bench_mem_writer(b, 1, 1000)
    }

    #[bench]
    fn bench_mem_writer_100_0000(b: &mut Bencher) {
        do_bench_mem_writer(b, 100, 0)
    }

    #[bench]
    fn bench_mem_writer_100_0010(b: &mut Bencher) {
        do_bench_mem_writer(b, 100, 10)
    }

    #[bench]
    fn bench_mem_writer_100_0100(b: &mut Bencher) {
        do_bench_mem_writer(b, 100, 100)
    }

    #[bench]
    fn bench_mem_writer_100_1000(b: &mut Bencher) {
        do_bench_mem_writer(b, 100, 1000)
    }

    #[bench]
    fn bench_mem_reader(b: &mut Bencher) {
        b.iter(|| {
            let buf = [5 as u8; 100].to_vec();
            {
                let mut rdr = MemReader::new(buf);
                for _i in range(0u, 10) {
                    let mut buf = [0 as u8; 10];
                    rdr.read(&mut buf).unwrap();
                    assert_eq!(buf.as_slice(), [5; 10].as_slice());
                }
            }
        });
    }

    #[bench]
    fn bench_buf_writer(b: &mut Bencher) {
        b.iter(|| {
            let mut buf = [0 as u8; 100];
            {
                let mut wr = BufWriter::new(&mut buf);
                for _i in range(0u, 10) {
                    wr.write(&[5; 10]).unwrap();
                }
            }
            assert_eq!(buf.as_slice(), [5; 100].as_slice());
        });
    }

    #[bench]
    fn bench_buf_reader(b: &mut Bencher) {
        b.iter(|| {
            let buf = [5 as u8; 100];
            {
                let mut rdr = BufReader::new(&buf);
                for _i in range(0u, 10) {
                    let mut buf = [0 as u8; 10];
                    rdr.read(&mut buf).unwrap();
                    assert_eq!(buf, [5; 10]);
                }
            }
        });
    }
}<|MERGE_RESOLUTION|>--- conflicted
+++ resolved
@@ -402,10 +402,6 @@
     use prelude::v1::*;
 
     use super::*;
-<<<<<<< HEAD
-    use io::{SeekSet, SeekCur, SeekEnd};
-=======
->>>>>>> bc83a009
     use io;
     use io::{SeekSet, SeekCur, SeekEnd};
     use self::test_crate::Bencher;
