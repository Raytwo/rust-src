--- conflicted
+++ resolved
@@ -661,13 +661,8 @@
 #[stable(feature = "rust1", since = "1.0.0")]
 pub struct JoinHandle<T>(JoinInner<T>);
 
-<<<<<<< HEAD
-impl JoinHandle {
+impl<T> JoinHandle<T> {
     /// Extracts a handle to the underlying thread
-=======
-impl<T> JoinHandle<T> {
-    /// Extract a handle to the underlying thread
->>>>>>> a9fd41e1
     #[stable(feature = "rust1", since = "1.0.0")]
     pub fn thread(&self) -> &Thread {
         &self.0.thread
